--- conflicted
+++ resolved
@@ -37,36 +37,12 @@
     Self(create_rw_signal(cx, None))
   }
 
-<<<<<<< HEAD
-    /// Gets the element that is currently stored in the reference.
-    ///
-    /// This tracks reactively, so that node references can be used in effects.
-    /// Initially, the value will be `None`, but once it is loaded the effect
-    /// will rerun and its value will be `Some(Element)`.
-    #[track_caller]
-    pub fn get(&self) -> Option<web_sys::Element> {
-        self.0.get()
-    }
-
-    #[doc(hidden)]
-    /// Loads an element into the reference. This tracks reactively,
-    /// so that effects that use the node reference will rerun once it is loaded,
-    /// i.e., effects can be forward-declared.
-    #[track_caller]
-    pub fn load(&self, node: &web_sys::Element) {
-        self.0.update(|current | {
-            if current.is_some() {
-                crate::debug_warn!("You are setting a NodeRef that has already been filled. It’s possible this is intentional, but it’s also possible that you’re accidentally using the same NodeRef for multiple _ref attributes.");
-            }
-            *current = Some(node.clone());
-        });
-    }
-=======
   /// Gets the element that is currently stored in the reference.
   ///
   /// This tracks reactively, so that node references can be used in effects.
   /// Initially, the value will be `None`, but once it is loaded the effect
   /// will rerun and its value will be `Some(Element)`.
+  #[track_caller]
   pub fn get(&self) -> Option<web_sys::Element> {
     self.0.get()
   }
@@ -75,17 +51,19 @@
   /// Loads an element into the reference. This tracks reactively,
   /// so that effects that use the node reference will rerun once it is loaded,
   /// i.e., effects can be forward-declared.
+  #[track_caller]
   pub fn load(&self, node: &web_sys::Element) {
-    self.0.update(|nr| {
-      #[cfg(debug_assertions)]
-      if nr.is_some() {
-        gloo::console::warn!("NodeRef is being set more than once");
+    self.0.update(|current| {
+      if current.is_some() {
+        crate::debug_warn!(
+          "You are setting a NodeRef that has already been filled. It’s \
+           possible this is intentional, but it’s also possible that you’re \
+           accidentally using the same NodeRef for multiple _ref attributes."
+        );
       }
-
-      *nr = Some(node.clone());
-    })
+      *current = Some(node.clone());
+    });
   }
->>>>>>> 13f80061
 }
 
 cfg_if::cfg_if! {
