use or_poisoned::OrPoisoned;
use reactive_graph::{
    owner::{LocalStorage, Storage, StoredValue, SyncStorage},
    signal::{
        guards::{Plain, ReadGuard},
        ArcTrigger,
    },
    traits::{DefinedAt, IsDisposed, Notify, ReadUntracked, Track},
};
use rustc_hash::FxHashMap;
use std::{
    any::Any,
    collections::HashMap,
    fmt::Debug,
    hash::Hash,
    panic::Location,
    sync::{Arc, RwLock},
};

mod arc_field;
mod field;
mod iter;
mod keyed;
mod option;
mod patch;
mod path;
mod store_field;
mod subfield;

pub use arc_field::ArcField;
pub use field::Field;
pub use iter::*;
pub use keyed::*;
pub use option::*;
pub use patch::*;
use path::{StorePath, StorePathSegment};
pub use store_field::{StoreField, Then};
pub use subfield::Subfield;

#[derive(Debug, Default)]
struct TriggerMap(FxHashMap<StorePath, ArcTrigger>);

impl TriggerMap {
    fn get_or_insert(&mut self, key: StorePath) -> ArcTrigger {
        if let Some(trigger) = self.0.get(&key) {
            trigger.clone()
        } else {
            let new = ArcTrigger::new();
            self.0.insert(key, new.clone());
            new
        }
    }

    #[allow(unused)]
    fn remove(&mut self, key: &StorePath) -> Option<ArcTrigger> {
        self.0.remove(key)
    }
}

pub struct FieldKeys<K> {
    current_key: usize,
    keys: HashMap<K, (StorePathSegment, usize)>,
}

impl<K> FieldKeys<K>
where
    K: Debug + Hash + PartialEq + Eq,
{
    pub fn new(from_iter: impl IntoIterator<Item = K>) -> Self {
        let mut current_key = 0;
        let mut keys = HashMap::new();
        for (idx, key) in from_iter.into_iter().enumerate() {
            let segment = current_key.into();
            keys.insert(key, (segment, idx));
            current_key += 1;
        }

        Self {
            current_key: 0,
            keys,
        }
    }
}

impl<K> FieldKeys<K>
where
    K: Hash + PartialEq + Eq,
{
    pub fn get(&self, key: &K) -> Option<(StorePathSegment, usize)> {
        self.keys.get(key).copied()
    }

    pub fn update(&mut self, iter: impl IntoIterator<Item = K>) {
        for (idx, key) in iter.into_iter().enumerate() {
            if let Some((_, old_idx)) = self.keys.get_mut(&key) {
                *old_idx = idx;
            } else {
                self.current_key += 1;
                self.keys.insert(
                    key,
                    (StorePathSegment::from(self.current_key), idx),
                );
            }
        }

        // TODO: remove old keys and triggers, so it doesn't grow constantly
    }
}

impl<K> Default for FieldKeys<K> {
    fn default() -> Self {
        Self {
            current_key: Default::default(),
            keys: Default::default(),
        }
    }
}

#[derive(Default, Clone)]
pub struct KeyMap(Arc<RwLock<HashMap<StorePath, Box<dyn Any + Send + Sync>>>>);

impl KeyMap {
    pub fn with_field_keys<K, T>(
        &self,
        path: StorePath,
        fun: impl FnOnce(&mut FieldKeys<K>) -> T,
        initialize: impl FnOnce() -> Vec<K>,
    ) -> Option<T>
    where
        K: Debug + Hash + PartialEq + Eq + Send + Sync + 'static,
    {
        let mut guard = self.0.write().or_poisoned();
        let entry = guard
            .entry(path)
            .or_insert_with(|| Box::new(FieldKeys::new(initialize())));
        let entry = entry.downcast_mut::<FieldKeys<K>>()?;
        Some(fun(entry))
    }
}

pub struct ArcStore<T> {
    #[cfg(debug_assertions)]
    defined_at: &'static Location<'static>,
    pub(crate) value: Arc<RwLock<T>>,
    signals: Arc<RwLock<TriggerMap>>,
    keys: KeyMap,
}

impl<T> ArcStore<T> {
    pub fn new(value: T) -> Self {
        Self {
            #[cfg(debug_assertions)]
            defined_at: Location::caller(),
            value: Arc::new(RwLock::new(value)),
            signals: Default::default(),
            keys: Default::default(),
        }
    }
}

impl<T: Debug> Debug for ArcStore<T> {
    fn fmt(&self, f: &mut std::fmt::Formatter<'_>) -> std::fmt::Result {
        let mut f = f.debug_struct("ArcStore");
        #[cfg(debug_assertions)]
        let f = f.field("defined_at", &self.defined_at);
        f.field("value", &self.value)
            .field("signals", &self.signals)
            .finish()
    }
}

impl<T> Clone for ArcStore<T> {
    fn clone(&self) -> Self {
        Self {
            #[cfg(debug_assertions)]
            defined_at: self.defined_at,
            value: Arc::clone(&self.value),
            signals: Arc::clone(&self.signals),
            keys: self.keys.clone(),
        }
    }
}

impl<T> DefinedAt for ArcStore<T> {
    fn defined_at(&self) -> Option<&'static Location<'static>> {
        #[cfg(debug_assertions)]
        {
            Some(self.defined_at)
        }
        #[cfg(not(debug_assertions))]
        {
            None
        }
    }
}

impl<T> IsDisposed for ArcStore<T> {
    #[inline(always)]
    fn is_disposed(&self) -> bool {
        false
    }
}

impl<T> ReadUntracked for ArcStore<T>
where
    T: 'static,
{
    type Value = ReadGuard<T, Plain<T>>;

    fn try_read_untracked(&self) -> Option<Self::Value> {
        Plain::try_new(Arc::clone(&self.value)).map(ReadGuard::new)
    }
}

impl<T: 'static> Track for ArcStore<T> {
    fn track(&self) {
<<<<<<< HEAD
        self.get_trigger(Default::default()).track();
=======
        self.get_trigger(Default::default()).notify();
>>>>>>> d7881ccf
    }
}

impl<T: 'static> Notify for ArcStore<T> {
    fn notify(&self) {
        self.get_trigger(self.path().into_iter().collect()).notify();
    }
}

pub struct Store<T, S = SyncStorage> {
    #[cfg(debug_assertions)]
    defined_at: &'static Location<'static>,
    inner: StoredValue<ArcStore<T>, S>,
}

impl<T> Store<T>
where
    T: Send + Sync + 'static,
{
    pub fn new(value: T) -> Self {
        Self {
            #[cfg(debug_assertions)]
            defined_at: Location::caller(),
            inner: StoredValue::new_with_storage(ArcStore::new(value)),
        }
    }
}

impl<T> Store<T, LocalStorage>
where
    T: 'static,
{
    pub fn new_local(value: T) -> Self {
        Self {
            #[cfg(debug_assertions)]
            defined_at: Location::caller(),
            inner: StoredValue::new_with_storage(ArcStore::new(value)),
        }
    }
}

impl<T: Debug, S> Debug for Store<T, S>
where
    S: Debug,
{
    fn fmt(&self, f: &mut std::fmt::Formatter<'_>) -> std::fmt::Result {
        let mut f = f.debug_struct("Store");
        #[cfg(debug_assertions)]
        let f = f.field("defined_at", &self.defined_at);
        f.field("inner", &self.inner).finish()
    }
}

impl<T, S> Clone for Store<T, S> {
    fn clone(&self) -> Self {
        *self
    }
}

impl<T, S> Copy for Store<T, S> {}

impl<T, S> DefinedAt for Store<T, S> {
    fn defined_at(&self) -> Option<&'static Location<'static>> {
        #[cfg(debug_assertions)]
        {
            Some(self.defined_at)
        }
        #[cfg(not(debug_assertions))]
        {
            None
        }
    }
}

impl<T, S> IsDisposed for Store<T, S>
where
    T: 'static,
{
    #[inline(always)]
    fn is_disposed(&self) -> bool {
        self.inner.is_disposed()
    }
}

impl<T, S> ReadUntracked for Store<T, S>
where
    T: 'static,
    S: Storage<ArcStore<T>>,
{
    type Value = ReadGuard<T, Plain<T>>;

    fn try_read_untracked(&self) -> Option<Self::Value> {
        self.inner
            .try_get_value()
            .map(|inner| inner.read_untracked())
    }
}

impl<T, S> Track for Store<T, S>
where
    T: 'static,
    S: Storage<ArcStore<T>>,
{
    fn track(&self) {
        if let Some(inner) = self.inner.try_get_value() {
            inner.track();
        }
    }
}

impl<T, S> Notify for Store<T, S>
where
    T: 'static,
    S: Storage<ArcStore<T>>,
{
    fn notify(&self) {
        if let Some(inner) = self.inner.try_get_value() {
            inner.notify();
        }
    }
}

#[cfg(test)]
mod tests {
    use crate::{
        self as reactive_stores, Patch, Store, StoreField, StoreFieldIterator,
    };
    use reactive_graph::{
        effect::Effect,
        traits::{Read, ReadUntracked, Set, Update, Writeable},
    };
    use reactive_stores_macro::{Patch, Store};
    use std::sync::{
        atomic::{AtomicUsize, Ordering},
        Arc,
    };

    pub async fn tick() {
        tokio::time::sleep(std::time::Duration::from_micros(1)).await;
    }

    #[derive(Debug, Store, Patch)]
    struct Todos {
        user: String,
        todos: Vec<Todo>,
    }

    #[derive(Debug, Store, Patch)]
    struct Todo {
        label: String,
        completed: bool,
    }

    impl Todo {
        pub fn new(label: impl ToString) -> Self {
            Self {
                label: label.to_string(),
                completed: false,
            }
        }
    }

    fn data() -> Todos {
        Todos {
            user: "Bob".to_string(),
            todos: vec![
                Todo {
                    label: "Create reactive store".to_string(),
                    completed: true,
                },
                Todo {
                    label: "???".to_string(),
                    completed: false,
                },
                Todo {
                    label: "Profit".to_string(),
                    completed: false,
                },
            ],
        }
    }

    #[tokio::test]
    async fn mutating_field_triggers_effect() {
        _ = any_spawner::Executor::init_tokio();

        let combined_count = Arc::new(AtomicUsize::new(0));

        let store = Store::new(data());
        assert_eq!(store.read_untracked().todos.len(), 3);
        assert_eq!(store.user().read_untracked().as_str(), "Bob");
        Effect::new_sync({
            let combined_count = Arc::clone(&combined_count);
            move |prev: Option<()>| {
                if prev.is_none() {
                    println!("first run");
                } else {
                    println!("next run");
                }
                println!("{:?}", *store.user().read());
                combined_count.fetch_add(1, Ordering::Relaxed);
            }
        });
        tick().await;
        tick().await;
        store.user().set("Greg".into());
        tick().await;
        store.user().set("Carol".into());
        tick().await;
        store.user().update(|name| name.push_str("!!!"));
        tick().await;
        // the effect reads from `user`, so it should trigger every time
        assert_eq!(combined_count.load(Ordering::Relaxed), 4);

        store
            .todos()
            .write()
            .push(Todo::new("Create reactive stores"));
        tick().await;
        store.todos().write().push(Todo::new("???"));
        tick().await;
        store.todos().write().push(Todo::new("Profit!"));
        tick().await;
        // the effect doesn't read from `todos`, so the count should not have changed
        assert_eq!(combined_count.load(Ordering::Relaxed), 4);
    }

    #[tokio::test]
    async fn other_field_does_not_notify() {
        _ = any_spawner::Executor::init_tokio();

        let combined_count = Arc::new(AtomicUsize::new(0));

        let store = Store::new(data());

        Effect::new_sync({
            let combined_count = Arc::clone(&combined_count);
            move |prev: Option<()>| {
                if prev.is_none() {
                    println!("first run");
                } else {
                    println!("next run");
                }
                println!("{:?}", *store.todos().read());
                combined_count.fetch_add(1, Ordering::Relaxed);
            }
        });
        tick().await;
        tick().await;
        store.user().set("Greg".into());
        tick().await;
        store.user().set("Carol".into());
        tick().await;
        store.user().update(|name| name.push_str("!!!"));
        tick().await;
        // the effect reads from `user`, so it should trigger every time
        assert_eq!(combined_count.load(Ordering::Relaxed), 1);
    }

    #[tokio::test]
    async fn iterator_tracks_the_field() {
        _ = any_spawner::Executor::init_tokio();

        let combined_count = Arc::new(AtomicUsize::new(0));

        let store = Store::new(data());

        Effect::new_sync({
            let combined_count = Arc::clone(&combined_count);
            move |prev: Option<()>| {
                if prev.is_none() {
                    println!("first run");
                } else {
                    println!("next run");
                }
                println!("{:?}", store.todos().iter().collect::<Vec<_>>());
                combined_count.store(1, Ordering::Relaxed);
            }
        });

        tick().await;
        store
            .todos()
            .write()
            .push(Todo::new("Create reactive store?"));
        tick().await;
        store.todos().write().push(Todo::new("???"));
        tick().await;
        store.todos().write().push(Todo::new("Profit!"));
        // the effect only reads from `todos`, so it should trigger only the first time
        assert_eq!(combined_count.load(Ordering::Relaxed), 1);
    }

    #[tokio::test]
    async fn patching_only_notifies_changed_field() {
        _ = any_spawner::Executor::init_tokio();

        let combined_count = Arc::new(AtomicUsize::new(0));

        let store = Store::new(Todos {
            user: "Alice".into(),
            todos: vec![],
        });

        Effect::new_sync({
            let combined_count = Arc::clone(&combined_count);
            move |prev: Option<()>| {
                if prev.is_none() {
                    println!("first run");
                } else {
                    println!("next run");
                }
                println!("{:?}", *store.todos().read());
                combined_count.fetch_add(1, Ordering::Relaxed);
            }
        });
        tick().await;
        tick().await;
        store.patch(Todos {
            user: "Bob".into(),
            todos: vec![],
        });
        tick().await;
        store.patch(Todos {
            user: "Carol".into(),
            todos: vec![],
        });
        tick().await;
        assert_eq!(combined_count.load(Ordering::Relaxed), 1);

        store.patch(Todos {
            user: "Carol".into(),
            todos: vec![Todo {
                label: "First Todo".into(),
                completed: false,
            }],
        });
        tick().await;
        assert_eq!(combined_count.load(Ordering::Relaxed), 2);
    }

    #[derive(Debug, Store)]
    pub struct StructWithOption {
        opt_field: Option<Todo>,
    }
}<|MERGE_RESOLUTION|>--- conflicted
+++ resolved
@@ -214,11 +214,7 @@
 
 impl<T: 'static> Track for ArcStore<T> {
     fn track(&self) {
-<<<<<<< HEAD
         self.get_trigger(Default::default()).track();
-=======
-        self.get_trigger(Default::default()).notify();
->>>>>>> d7881ccf
     }
 }
 
